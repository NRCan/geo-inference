--- conflicted
+++ resolved
@@ -1,19 +1,13 @@
 arguments:
   bbox: None                      # "minx, miny, maxx, maxy" 
-<<<<<<< HEAD
   model: "/gpfs/fs5/nrcan/nrcan_geobase/work/dev/datacube/parallel/deep_learning_model/4cls_RGB_5_1_2_3_scripted.pt"   # Name of Extraction Model: str
   work_dir: "/gpfs/fs5/nrcan/nrcan_geobase/work/dev/datacube/parallel/geo_deep_learning_results"                 # Working Directory: str
   data_dir: "/gpfs/fs5/nrcan/nrcan_geobase/work/dev/datacube/parallel/deep_learning/geo-deep-learning/tests/data/inference/test.csv"
   bands_requested: 'red,green,blue'                  # Batch size
   vec: False                      # Vector Coversion: bool 
-=======
-  model: "rgb-4class-segformer"   # Name of Extraction Model: str
-  work_dir: None                  # Working Directory: str
-  batch_size: 1                   # Batch size
   vec: False                      # Vector Conversion: bool 
   yolo: False                     # YOLO Conversion: bool
   coco: False                     # COCO Conversion: bool
->>>>>>> b509e016
   device: "gpu"                   # cpu or gpu: str
   gpu_id: 0
   chunk_size: 1024
