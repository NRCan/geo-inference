import logging
from distutils.version import LooseVersion
from pathlib import Path
import sys
import pandas as pd
import geopandas as gpd
import pyproj
import rasterio
from shapely.wkt import loads
from shapely.geometry import Point
from shapely.geometry.base import BaseGeometry
from pyogrio.errors import DataSourceError

if str(Path(__file__).parents[1]) not in sys.path:
    sys.path.insert(0, str(Path(__file__).parents[1]))
from config.logging_config import logger

logger = logging.getLogger(__name__)

"""Utility funtions adapted from Solaris: https://github.com/CosmiQ/solaris/blob/main/solaris/utils/core.py"""


def rasterio_load(im):
    """Load a rasterio image from a path or a rasterio object.
    Args:
        im (str or Path or rasterio.DatasetReader): Path to the image or a rasterio object.

    Returns:
        rasterio.DatasetReader: rasterio dataset.
    """
    if isinstance(im, (str, Path)):
        return rasterio.open(im)
    elif isinstance(im, rasterio.DatasetReader):
        return im
    else:
        raise ValueError("{} is not an accepted image format for rasterio.".format(im))


def gdf_load(gdf):
    """Load a GeoDataFrame from a path or a GeoDataFrame object.

    Args:
        gdf (str or Path or GeoDataFrame): Path to the GeoDataFrame or a GeoDataFrame object.

    Returns:
        GeoDataFrame: GeoDataFrame.
    """
    if isinstance(gdf, (str, Path)):
        try:
            return gpd.read_file(gdf)
<<<<<<< HEAD
        except (DriverError, CPLE_OpenFailedError):
            logger.warning(
                f"GeoDataFrame couldn't be loaded: either {gdf} isn't a valid"
                f" path or it isn't a valid vector file. Returning an empty"
                f" GeoDataFrame."
            )
=======
        except DataSourceError as e:
            logger.warning(f"GeoDataFrame couldn't be loaded: either {gdf} isn't a valid"
                           f" path or it isn't a valid vector file. Returning an empty"
                           f" GeoDataFrame.")
>>>>>>> b509e016
            return gpd.GeoDataFrame()
    elif isinstance(gdf, gpd.GeoDataFrame):
        return gdf
    else:
        raise ValueError(f"{gdf} is not an accepted GeoDataFrame format.")


def df_load(df):
    """Check if `df` is already loaded in, if not, load from file."""
    if isinstance(df, str):
        if df.lower().endswith("json"):
            return gdf_load(df)
        else:
            return pd.read_csv(df)
    elif isinstance(df, pd.DataFrame):
        return df
    else:
        raise ValueError(f"{df} is not an accepted DataFrame format.")


def check_geom(geom):
    """Check if a geometry is loaded in.

    Returns the geometry if it's a shapely geometry object. If it's a wkt
    string or a list of coordinates, convert to a shapely geometry.
    """
    if isinstance(geom, BaseGeometry):
        return geom
    elif isinstance(geom, str):  # assume it's a wkt
        return loads(geom)
    elif isinstance(geom, list) and len(geom) == 2:  # coordinates
        return Point(geom)


def check_crs(input_crs, return_rasterio=False):
    """Check the input CRS and return a pyproj CRS object.

    Args:
        input_crs (str or pyproj.CRS): Input CRS.
        return_rasterio (bool, optional): Returns rasterio crs object. Defaults to False.

    Returns:
        rasterio or pyproj crs: CRS object.
    """
    if not isinstance(input_crs, pyproj.CRS) and input_crs is not None:
        out_crs = pyproj.CRS(input_crs)
    else:
        out_crs = input_crs

    if return_rasterio:
        if LooseVersion(rasterio.__gdal_version__) >= LooseVersion("3.0.0"):
            out_crs = rasterio.crs.CRS.from_wkt(out_crs.to_wkt())
        else:
            out_crs = rasterio.crs.CRS.from_wkt(out_crs.to_wkt("WKT1_GDAL"))

    return out_crs<|MERGE_RESOLUTION|>--- conflicted
+++ resolved
@@ -48,25 +48,16 @@
     if isinstance(gdf, (str, Path)):
         try:
             return gpd.read_file(gdf)
-<<<<<<< HEAD
-        except (DriverError, CPLE_OpenFailedError):
-            logger.warning(
-                f"GeoDataFrame couldn't be loaded: either {gdf} isn't a valid"
-                f" path or it isn't a valid vector file. Returning an empty"
-                f" GeoDataFrame."
-            )
-=======
         except DataSourceError as e:
             logger.warning(f"GeoDataFrame couldn't be loaded: either {gdf} isn't a valid"
                            f" path or it isn't a valid vector file. Returning an empty"
                            f" GeoDataFrame.")
->>>>>>> b509e016
             return gpd.GeoDataFrame()
     elif isinstance(gdf, gpd.GeoDataFrame):
         return gdf
     else:
         raise ValueError(f"{gdf} is not an accepted GeoDataFrame format.")
-
+        
 
 def df_load(df):
     """Check if `df` is already loaded in, if not, load from file."""
