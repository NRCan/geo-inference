import argparse
import logging
import os
import re
import sys
import tarfile
import rasterio
from pathlib import Path
from urllib.parse import urlparse

import requests
import torch
import yaml
import tracemalloc
import linecache

import csv
from tqdm import tqdm
from typing import Dict, Union
from hydra.utils import to_absolute_path
from pandas.io.common import is_url

if str(Path(__file__).parents[1]) not in sys.path:
    sys.path.insert(0, str(Path(__file__).parents[1]))
from config.logging_config import logger

logger = logging.getLogger(__name__)

USER_CACHE = Path.home().joinpath(".cache")
script_dir = Path(__file__).resolve().parent.parent
MODEL_CONFIG = script_dir / "config" / "models.yaml"


def is_tiff_path(path: str):
    # Check if the given path ends with .tiff or .tif (case insensitive)
    return re.match(r".*\.(tiff|tif)$", path, re.IGNORECASE) is not None


def is_tiff_url(url: str):
    # Check if the URL ends with .tiff or .tif (case insensitive)
    parsed_url = urlparse(url)
    return (
        re.match(r".*\.(tiff|tif)$", os.path.basename(parsed_url.path), re.IGNORECASE)
        is not None
    )


def read_yaml(yaml_file_path: str | Path):
    with open(yaml_file_path, "r") as f:
        config = yaml.safe_load(f.read())
    return config


def validate_asset_type(image_asset: str):
    """Validate image asset type

    Args:
        image_asset (str): File path, Rasterio Dataset or URL of image asset.

    Returns:
        rasterio.io.DatasetReader: rasterio.io.DatasetReader.
    """
<<<<<<< HEAD
    if os.path.isfile(image_asset) and is_tiff_path(image_asset):
        return image_asset
    elif urlparse(image_asset).scheme in ("http", "https") and is_tiff_url(image_asset):
        return image_asset
    return None
=======
    if isinstance(image_asset, rasterio.io.DatasetReader):
        return image_asset if not image_asset.closed else rasterio.open(image_asset.name)
    
    if isinstance(image_asset, str):
        if urlparse(image_asset).scheme in ('http', 'https') and is_tiff_url(image_asset):
            try:
                return rasterio.open(image_asset)
            except rasterio.errors.RasterioIOError as e:
                logger.error(f"Failed to open URL {image_asset}: {e}")
                raise ValueError(f"Invalid image_asset URL: {image_asset}")
        if os.path.isfile(image_asset) and is_tiff_path(image_asset):
            try:
                return rasterio.open(image_asset)
            except rasterio.errors.RasterioIOError as e:
                logger.error(f"Failed to open file {image_asset}: {e}")
                raise ValueError(f"Invalid image_asset file: {image_asset}")
    
    logger.error("Image asset is neither a valid TIFF image, Rasterio dataset, nor a valid TIFF URL.")
    raise ValueError("Invalid image_asset type")
>>>>>>> b509e016


def calculate_gpu_stats(gpu_id: int = 0):
    """Calculate GPU stats

    Args:
        gpu_id (int, optional): GPU id. Defaults to 0.

    Returns:
        tuple(dict, dict): gpu stats.
    """
    res = {"gpu": torch.cuda.utilization(gpu_id)}
    torch_cuda_mem = torch.cuda.mem_get_info(gpu_id)
    mem = {"used": torch_cuda_mem[-1] - torch_cuda_mem[0], "total": torch_cuda_mem[-1]}
    return res, mem


def download_file_from_url(url, save_path, access_token=None):
    """Download a file from a URL

    Args:
        url (str): URL to the file.
        save_path (str or Path): Path to save the file.
        access_token (str, optional): Access token. Defaults to None.
    """
    try:
        headers = {}
        headers["Authorization"] = f"Bearer {access_token}"
        response = requests.get(url, headers=headers, stream=True)
        if response.status_code == 200:
            with open(save_path, "wb") as file:
                for chunk in response.iter_content(chunk_size=128):
                    file.write(chunk)
            logger.info(f"Downloaded {save_path}")
        else:
            logger.error(
                f"Failed to download the file from {url}. Status code: {response.status_code}"
            )
    except Exception as e:
        logger.error(f"An error occurred: {e}")
        raise

<<<<<<< HEAD

def extract_tar_gz(tar_gz_file: str or Path, target_directory: str or Path):
=======
def extract_tar_gz(tar_gz_file: str | Path, target_directory: str | Path):
>>>>>>> b509e016
    """Extracts a tar.gz file to a target directory
    Args:
        tar_gz_file (str or Path): Path to the tar.gz file.
        target_directory (str o rPath): Path to the target directory.
    """
    try:
        with tarfile.open(tar_gz_file, "r:gz") as tar:
            for member in tar.getmembers():
                if member.isreg():
                    member.name = os.path.basename(member.name)
                    tar.extract(member, target_directory)
            # tar.extractall(path=target_directory)
        logger.info(f"Successfully extracted {tar_gz_file} to {target_directory}")
        os.remove(tar_gz_file)
    except tarfile.TarError as e:
        logger.error(f"Error while extracting {tar_gz_file}: {e}")
    except Exception as e:
        logger.error(f"An error occurred: {e}")
        raise


def get_device(
    device: str = "gpu",
    gpu_id: int = 0,
    gpu_max_ram_usage: int = 25,
    gpu_max_utilization: int = 15,
):
    """Returns a torch device

    Args:
        device (str): Accepts "cpu" or "gpu". Defaults to "gpu".
        gpu_id (int): GPU id. Defaults to 0.
        gpu_max_ram_usage (int): GPU max ram usage. Defaults to 25.
        gpu_max_utilization (int): GPU max utilization. Defaults to 15.

    Returns:
        torch.device: torch device.
    """
    if device == "cpu":
        return torch.device("cpu")
    elif device == "gpu":
        res, mem = calculate_gpu_stats(gpu_id=gpu_id)
        used_ram = mem["used"] / (1024**2)
        max_ram = mem["total"] / (1024**2)
        used_ram_percentage = (used_ram / max_ram) * 100
        logger.info(
            f"\nGPU RAM used: {round(used_ram_percentage)}%"
            f"[used_ram: {used_ram:.0f}MiB] [max_ram: {max_ram:.0f}MiB]\n"
            f"GPU Utilization: {res['gpu']}%"
        )
        if used_ram_percentage < gpu_max_ram_usage:
            if res["gpu"] < gpu_max_utilization:
                return torch.device(f"cuda:{gpu_id}")
            else:
                logger.warning(
                    f"Reverting to CPU!\n"
                    f"Current GPU:{gpu_id} utilization: {res['gpu']}%\n"
                    f"Max GPU utilization allowed: {gpu_max_utilization}%"
                )
                return torch.device("cpu")
        else:
            logger.warning(
                f"Reverting to CPU!\n"
                f"Current GPU:{gpu_id} RAM usage: {used_ram_percentage}%\n"
                f"Max used RAM allowed: {gpu_max_ram_usage}%"
            )
            return torch.device("cpu")
    else:
        logger.error("Invalid device type requested: {device}")
        raise ValueError("Invalid device type")


def get_directory(work_directory: str) -> Path:
    """Returns a working directory

    Args:
        work_directory (str): User's specified path

    Returns:
        Path: working directory
    """

    if work_directory:
        work_directory = Path(work_directory)
        if not work_directory.is_dir():
            Path.mkdir(work_directory, parents=True)
    else:
        work_directory = USER_CACHE.joinpath("geo-inference")
        if not work_directory.is_dir():
            Path.mkdir(work_directory, parents=True)

    return work_directory


def get_model(model_path_or_url: str, work_dir: Path) -> Path:
    """Download a model from the model zoo

    Args:
        model_path_or_url (str): Path or url of model file.
        work_dir (Path): Working directory.

    Returns:
        Path: Path to the model file.
    """
    parsed_string = urlparse(model_path_or_url)
    if parsed_string.scheme:
        model_url = model_path_or_url
        model_name = os.path.basename(parsed_string.path)
        cached_file = work_dir.joinpath(model_name)
        if not cached_file.is_file():
            download_file_from_url(model_url, cached_file)
        return cached_file
    else:
        model_path = Path(model_path_or_url)
        if model_path.is_file():
            return model_path
        else:
            logger.error(f"Model {model_path_or_url} not found")
            raise ValueError("Invalid model path")


def display_top_memory(snapshot, key_type="lineno", limit=10):
    snapshot = snapshot.filter_traces(
        (
            tracemalloc.Filter(False, "<frozen importlib._bootstrap>"),
            tracemalloc.Filter(False, "<unknown>"),
        )
    )
    top_stats = snapshot.statistics(key_type)

    print("Top %s lines" % limit)
    for index, stat in enumerate(top_stats[:limit], 1):
        frame = stat.traceback[0]
        print(
            "#%s: %s:%s: %.1f KiB"
            % (index, frame.filename, frame.lineno, stat.size / 1024)
        )
        line = linecache.getline(frame.filename, frame.lineno).strip()
        if line:
            print("    %s" % line)

    other = top_stats[limit:]
    if other:
        size = sum(stat.size for stat in other)
        print("%s other: %.1f KiB" % (len(other), size / 1024))
    total = sum(stat.size for stat in top_stats)
    print("Total allocated size: %.1f KiB" % (total / 1024))


def get_tiff_paths_from_csv(
    csv_path: Union[str, Path],
):
    """
    Creates list of to-be-processed tiff files from a csv file referencing input data
    Args:
        csv_path (Union[str, Path]) : path to csv file containing list of input data. See README for details on expected structure of csv.
    Returns:
        A list of tiff path
    """
    aois_dictionary = []
    data_list = read_csv(csv_path)
    logger.info(
        f"\n\tSuccessfully read csv file: {Path(csv_path).name}\n"
        f"\tNumber of rows: {len(data_list)}\n"
        f"\tCopying first row:\n{data_list[0]}\n"
    )
    with tqdm(
        enumerate(data_list), desc="Creating A list of tiff paths", total=len(data_list)
    ) as _tqdm:
        for i, aoi_dict in _tqdm:
            _tqdm.set_postfix_str(f"Image: {Path(aoi_dict['tif']).stem}")
            try:
                aois_dictionary.append(aoi_dict)
            except FileNotFoundError as e:
                logger.error(
                    f"{e}" f"Failed to get the path of :\n{aoi_dict}\n" f"Index: {i}"
                )
    return aois_dictionary


def read_csv(csv_file_name: str) -> Dict:
    """
    Open csv file and parse it, returning a list of dictionaries with keys:
    - "tif": path to a single image
    - "gpkg": path to a single ground truth file
    - dataset: (str) "trn" or "tst"
    - aoi_id: (str) a string id for area of interest
    @param csv_file_name:
        path to csv file containing list of input data with expected columns
        expected columns (without header): imagery, ground truth, dataset[, aoi id]
    source : geo_deep_learning
    """
    list_values = []
    with open(csv_file_name, "r") as f:
        reader = csv.reader(f)
        row_lengths_set = set()
        for row in reader:
            row_lengths_set.update([len(row)])
            if ";" in row[0]:
                raise TypeError(
                    "Elements in rows should be delimited with comma, not semicolon."
                )
            if not len(row_lengths_set) == 1:
                raise ValueError(
                    f"Rows in csv should be of same length. Got rows with length: {row_lengths_set}"
                )
            row = [str(i) or None for i in row]  # replace empty strings to None.
            row.extend(
                [None] * (4 - len(row))
            )  # fill row with None values to obtain row of length == 5

            row[0] = (
                to_absolute_path(row[0]) if not is_url(row[0]) else row[0]
            )  # Convert relative paths to absolute with hydra's util to_absolute_path()
            try:
                row[1] = str(to_absolute_path(row[1]) if not is_url(row[1]) else row[1])
            except TypeError:
                row[1] = None
            # save all values
            list_values.append(
                {"tif": str(row[0]), "gpkg": row[1], "split": row[2], "aoi_id": row[3]}
            )
    try:
        # Try sorting according to dataset name (i.e. group "train", "val" and "test" rows together)
        list_values = sorted(list_values, key=lambda k: k["split"])
    except TypeError:
        logger.warning("Unable to sort csv rows")
    return list_values


def cmd_interface(argv=None):
    """
    Parse command line arguments for extracting features from high-resolution imagery using pre-trained models.

    Args:
        argv (list): List of arguments to parse. If None, the arguments are taken from sys.argv.

    Returns:
        dict: A dictionary containing the parsed arguments.

    Raises:
        SystemExit: If the arguments are not valid.

    Usage:
        Use the -h option to get supported arguments.
    """
    parser = argparse.ArgumentParser(
        usage="%(prog)s [-h HELP] use -h to get supported arguments.",
        description="Extract features from high-resolution imagery using pre-trained models.",
    )

    parser.add_argument(
        "-a",
        "--args",
        nargs=1,
        help="Path to arguments stored in yaml, consult ./config/sample_config.yaml",
    )

    parser.add_argument("-dd", "--data_dir", nargs=1, help="Data Directory")

    parser.add_argument(
        "-bb", "--bbox", nargs=1, help="AOI bbox in this format'minx, miny, maxx, maxy'"
    )

    parser.add_argument(
        "-br",
        "--bands_requested",
        nargs=1,
        help="bands_requested in this format'R,G,B'",
    )

    parser.add_argument("-m", "--model", nargs=1, help="Path or URL to the model file")

    parser.add_argument("-wd", "--work_dir", nargs=1, help="Working Directory")

    parser.add_argument("-bs", "--batch_size", nargs=1, help="The Batch Size")

    parser.add_argument("-v", "--vec", nargs=1, help="Vector Conversion")
<<<<<<< HEAD

    parser.add_argument("-mg", "--mgpu", nargs=1, help="Multi GPU")

    parser.add_argument("-c", "--classes", nargs=1, help="Inference Classes")

=======
    
    parser.add_argument("-y", "--yolo", nargs=1, help="Yolo Conversion")
    
    parser.add_argument("-c", "--coco", nargs=1, help="Coco Conversion")
    
>>>>>>> b509e016
    parser.add_argument("-d", "--device", nargs=1, help="CPU or GPU Device")

    parser.add_argument("-id", "--gpu_id", nargs=1, help="GPU ID, Default = 0")

    args = parser.parse_args()

    if args.args:
        config = read_yaml(args.args[0])
        bbox = config["arguments"]["bbox"]
        model = config["arguments"]["model"]
        work_dir = config["arguments"]["work_dir"]
        data_dir = config["arguments"]["data_dir"]
        bands_requested = config["arguments"]["bands_requested"]
        vec = config["arguments"]["vec"]
        yolo = config["arguments"]["yolo"]
        coco = config["arguments"]["coco"]
        device = config["arguments"]["device"]
        gpu_id = config["arguments"]["gpu_id"]
        multi_gpu = config["arguments"]["mgpu"]
        classes = config["arguments"]["classes"]
        memory_limit = config["arguments"]["memory_limit"]
        n_workers = config["arguments"]["n_workers"]
        chunk_size = config["arguments"]["chunk_size"]
    elif args.data_dir:
        """Not finished"""
        classes = args.classes[0] if args.classes else 5
        bbox = args.bbox[0] if args.bbox else None
        model = args.model[0] if args.model else None
        work_dir = args.work_dir[0] if args.work_dir else None
        data_dir = args.data_dir[0] if args.data_dir else None
        bands_requested = args.bands_requested[0] if args.bands_requested else None
        vec = args.vec[0] if args.vec else False
<<<<<<< HEAD
        multi_gpu = args.mgpu[0] if args.mgpu else False
=======
        yolo = args.yolo[0] if args.yolo else False
        coco = args.coco[0] if args.coco else False
>>>>>>> b509e016
        device = args.device[0] if args.device else "gpu"
        gpu_id = args.gpu_id[0] if args.gpu_id else 0
    else:
        print("use the help [-h] option for correct usage")
        raise SystemExit
<<<<<<< HEAD

    arguments = {
        "classes": classes,
        "bbox": bbox,
        "model": model,
        "work_dir": work_dir,
        "data_dir": data_dir,
        "bands_requested": bands_requested,
        "multi_gpu": multi_gpu,
        "vec": vec,
        "device": device,
        "gpu_id": gpu_id,
        "memory_limit": memory_limit,
        "n_workers": n_workers,
        "chunk_size": chunk_size,
    }
=======
    
    arguments= {"image": image,
                "bbox": bbox,
                "model": model,
                "work_dir": work_dir,
                "batch_size": batch_size,
                "vec": vec,
                "yolo": yolo,
                "coco": coco,
                "device": device,
                "gpu_id": gpu_id
                }
>>>>>>> b509e016
    return arguments


if __name__ == "__main__":
    pass<|MERGE_RESOLUTION|>--- conflicted
+++ resolved
@@ -60,13 +60,6 @@
     Returns:
         rasterio.io.DatasetReader: rasterio.io.DatasetReader.
     """
-<<<<<<< HEAD
-    if os.path.isfile(image_asset) and is_tiff_path(image_asset):
-        return image_asset
-    elif urlparse(image_asset).scheme in ("http", "https") and is_tiff_url(image_asset):
-        return image_asset
-    return None
-=======
     if isinstance(image_asset, rasterio.io.DatasetReader):
         return image_asset if not image_asset.closed else rasterio.open(image_asset.name)
     
@@ -86,8 +79,6 @@
     
     logger.error("Image asset is neither a valid TIFF image, Rasterio dataset, nor a valid TIFF URL.")
     raise ValueError("Invalid image_asset type")
->>>>>>> b509e016
-
 
 def calculate_gpu_stats(gpu_id: int = 0):
     """Calculate GPU stats
@@ -129,12 +120,8 @@
         logger.error(f"An error occurred: {e}")
         raise
 
-<<<<<<< HEAD
-
-def extract_tar_gz(tar_gz_file: str or Path, target_directory: str or Path):
-=======
 def extract_tar_gz(tar_gz_file: str | Path, target_directory: str | Path):
->>>>>>> b509e016
+
     """Extracts a tar.gz file to a target directory
     Args:
         tar_gz_file (str or Path): Path to the tar.gz file.
@@ -413,19 +400,15 @@
     parser.add_argument("-bs", "--batch_size", nargs=1, help="The Batch Size")
 
     parser.add_argument("-v", "--vec", nargs=1, help="Vector Conversion")
-<<<<<<< HEAD
 
     parser.add_argument("-mg", "--mgpu", nargs=1, help="Multi GPU")
 
     parser.add_argument("-c", "--classes", nargs=1, help="Inference Classes")
 
-=======
-    
     parser.add_argument("-y", "--yolo", nargs=1, help="Yolo Conversion")
     
     parser.add_argument("-c", "--coco", nargs=1, help="Coco Conversion")
-    
->>>>>>> b509e016
+
     parser.add_argument("-d", "--device", nargs=1, help="CPU or GPU Device")
 
     parser.add_argument("-id", "--gpu_id", nargs=1, help="GPU ID, Default = 0")
@@ -458,19 +441,14 @@
         data_dir = args.data_dir[0] if args.data_dir else None
         bands_requested = args.bands_requested[0] if args.bands_requested else None
         vec = args.vec[0] if args.vec else False
-<<<<<<< HEAD
         multi_gpu = args.mgpu[0] if args.mgpu else False
-=======
         yolo = args.yolo[0] if args.yolo else False
         coco = args.coco[0] if args.coco else False
->>>>>>> b509e016
         device = args.device[0] if args.device else "gpu"
         gpu_id = args.gpu_id[0] if args.gpu_id else 0
     else:
         print("use the help [-h] option for correct usage")
         raise SystemExit
-<<<<<<< HEAD
-
     arguments = {
         "classes": classes,
         "bbox": bbox,
@@ -486,20 +464,6 @@
         "n_workers": n_workers,
         "chunk_size": chunk_size,
     }
-=======
-    
-    arguments= {"image": image,
-                "bbox": bbox,
-                "model": model,
-                "work_dir": work_dir,
-                "batch_size": batch_size,
-                "vec": vec,
-                "yolo": yolo,
-                "coco": coco,
-                "device": device,
-                "gpu_id": gpu_id
-                }
->>>>>>> b509e016
     return arguments
 
 
